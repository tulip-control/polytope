# Copyright (c) 2011-2014 by California Institute of Technology
# All rights reserved.
#
# Redistribution and use in source and binary forms, with or without
# modification, are permitted provided that the following conditions
# are met:
#
# 1. Redistributions of source code must retain the above copyright
#    notice, this list of conditions and the following disclaimer.
# 
# 2. Redistributions in binary form must reproduce the above copyright
#    notice, this list of conditions and the following disclaimer in the
#    documentation and/or other materials provided with the distribution.
# 
# 3. Neither the name of the California Institute of Technology nor
#    the names of its contributors may be used to endorse or promote
#    products derived from this software without specific prior
#    written permission.
# 
# THIS SOFTWARE IS PROVIDED BY THE COPYRIGHT HOLDERS AND CONTRIBUTORS
# "AS IS" AND ANY EXPRESS OR IMPLIED WARRANTIES, INCLUDING, BUT NOT
# LIMITED TO, THE IMPLIED WARRANTIES OF MERCHANTABILITY AND FITNESS
# FOR A PARTICULAR PURPOSE ARE DISCLAIMED.  IN NO EVENT SHALL CALTECH
# OR THE CONTRIBUTORS BE LIABLE FOR ANY DIRECT, INDIRECT, INCIDENTAL,
# SPECIAL, EXEMPLARY, OR CONSEQUENTIAL DAMAGES (INCLUDING, BUT NOT
# LIMITED TO, PROCUREMENT OF SUBSTITUTE GOODS OR SERVICES; LOSS OF
# USE, DATA, OR PROFITS; OR BUSINESS INTERRUPTION) HOWEVER CAUSED AND
# ON ANY THEORY OF LIABILITY, WHETHER IN CONTRACT, STRICT LIABILITY,
# OR TORT (INCLUDING NEGLIGENCE OR OTHERWISE) ARISING IN ANY WAY OUT
# OF THE USE OF THIS SOFTWARE, EVEN IF ADVISED OF THE POSSIBILITY OF
# SUCH DAMAGE.
# 
""" Polytope package
"""
# KEEP THIS NUMBER IN SYNC WITH THAT IN setup.py
__version__ = '0.1.1'

from .polytope import (
<<<<<<< HEAD
    Polytope, Region, ABS_TOL,
=======
    Polytope, Region,
>>>>>>> 09133a96
    is_empty, is_fulldim, is_convex, is_adjacent, is_subset,
    reduce, separate, box2poly, grid_region,
    cheby_ball, bounding_box, envelope, extreme, qhull,
    is_inside, union, mldivide, intersect, volume, projection, lp_solver
)
from .plot import plot_partition, plot_transition_arrow
from .prop2partition import Partition, MetricPartition, find_adjacent_regions<|MERGE_RESOLUTION|>--- conflicted
+++ resolved
@@ -36,15 +36,11 @@
 __version__ = '0.1.1'
 
 from .polytope import (
-<<<<<<< HEAD
-    Polytope, Region, ABS_TOL,
-=======
     Polytope, Region,
->>>>>>> 09133a96
     is_empty, is_fulldim, is_convex, is_adjacent, is_subset,
     reduce, separate, box2poly, grid_region,
     cheby_ball, bounding_box, envelope, extreme, qhull,
-    is_inside, union, mldivide, intersect, volume, projection, lp_solver
+    is_inside, union, mldivide, intersect, volume, projection
 )
 from .plot import plot_partition, plot_transition_arrow
 from .prop2partition import Partition, MetricPartition, find_adjacent_regions